"""
EgoLoc 3‑D Demo – *lite* edition
Assumed repo layout (relative to this file):
EgoLoc/
│
├── ./                    ← this script lives here (anywhere inside EgoLoc)
├── HaMeR/                ← git clone https://github.com/geopavlakos/hamer.git
└── Video-Depth-Anything/ ← git clone https://github.com/DepthAnything/Video-Depth-Anything.git
"""

# ---------------------------------------------------------------------------
# Imports
# ---------------------------------------------------------------------------
import argparse
import base64
import json
import math
import os
import subprocess
import time
import warnings
from pathlib import Path
import open3d as o3d 
# import matplotlib.cm as cm  # removed unused debug utilities

import cv2
import dotenv  # read .env creds for GPT-4o
import matplotlib.pyplot as plt
import numpy as np
from scipy import ndimage  # connected‑component helper
from scipy.ndimage import gaussian_filter1d
from typing import List, Dict, Tuple, Optional, Any

try:
    import torch
except ImportError:  # Allow import on machines without torch
    torch = None

# ---------------------------------------------------------------------------
# External repos that *must* exist inside EgoLoc root
# ---------------------------------------------------------------------------
try:
    import hamer  # type: ignore
except ImportError as e:
    raise ImportError(
        "HaMeR repo not found.  Make sure you cloned it inside the EgoLoc root."
    ) from e

try:
    from hamer.vitpose_model import ViTPoseModel  # type: ignore
except ImportError as e:
    raise ImportError(
        "vitpose_model.py not found.  It ships with HaMeR; "
        "confirm your PYTHONPATH contains that folder."
    ) from e

warnings.filterwarnings("ignore", category=UserWarning)
warnings.filterwarnings("ignore", category=FutureWarning)
plt.switch_backend("Agg")  # headless plotting

# ---------------------------------------------------------------------------
# Helper – unpack Video‑Depth‑Anything *_depths.npz → per‑frame .npy
# ---------------------------------------------------------------------------
def _unpack_depth_npz(depth_dir: Path) -> None:
    """Convert VDA’s *_depths.npz to individual .npy, skipping ones that exist."""
    npz_files = list(depth_dir.glob("*_depths.npz"))
    if not npz_files:
        return  # nothing to unpack

    arr = np.load(npz_files[0])["depths"]  # (N, H, W)
    created = 0
    for i, depth in enumerate(arr):
        out_f = depth_dir / f"pred_depth_{i:06d}.npy"
        if out_f.exists():          # keep the good tensor we already have
            continue
        np.save(out_f, depth.astype(np.float32))
        created += 1
    if created:
        print(f"[VDA] Unpacked {created} new tensors")



# ---------------------------------------------------------------------------
# Paths & repo‑root helpers
# ---------------------------------------------------------------------------
SCRIPT_DIR = Path(__file__).resolve().parent
REPO_ROOT = next(
    p
    for p in [SCRIPT_DIR] + list(SCRIPT_DIR.parents)
    if (p / "Video-Depth-Anything").exists()
)

VDA_DIR = REPO_ROOT / "Video-Depth-Anything"
# VDA_CHECKPOINT_PATH = Path(
#     os.getenv(
#         "VDA_CHECKPOINT_PATH", VDA_DIR / "checkpoints" / "video_depth_anything_vits.pth"
#     )
# ).resolve()

# if not VDA_CHECKPOINT_PATH.exists():
#     raise FileNotFoundError(
#         f"Video-Depth-Anything checkpoint not found at {VDA_CHECKPOINT_PATH}"
#     )

DEPTH_SCALE_M = 3.0  # pixel value 255 ↔ 3 m (linear scaling)
MAX_FEEDBACKS = 1

# ---------------------------------------------------------------------------
# Depth-quality helpers
# ---------------------------------------------------------------------------
def _is_invalid_inv(inv: np.ndarray) -> bool:
    """
    Return True when the inverse-depth tensor is all-NaN/Inf or nearly flat.
    """
    return (not np.isfinite(inv).any()) or np.nanstd(inv) < 1e-4


def count_bad_depth_tensors(depth_dir: Path) -> Tuple[int, int]:
    """
    Scan *.npy files in *depth_dir* and count how many are unusable.
    """
    bad, total = 0, 0
    for f in depth_dir.glob("pred_depth_*.npy"):
        total += 1
        inv = np.load(f, mmap_mode="r")  # cheap, no RAM blow-up
        if _is_invalid_inv(inv):
            bad += 1
    return bad, total

# ---------------------------------------------------------------------------
# Basic helpers
# ---------------------------------------------------------------------------
def get_json_path(video_name: str, base_dir: str):
    return os.path.join(base_dir, f"{video_name}_speed.json")


# --------------------------------------------------------------------------
#                           IMAGE HELPERS
# --------------------------------------------------------------------------
def image_resize(image, width=None, height=None, inter=cv2.INTER_AREA):
    """Resize *image* while preserving aspect ratio."""
    if width is None and height is None:
        return image
    (h, w) = image.shape[:2]
    if width is None:
        r = height / float(h)
        dim = (int(w * r), height)
    else:
        r = width / float(w)
        dim = (width, int(h * r))
    return cv2.resize(image, dim, interpolation=inter)


def image_resize_for_vlm(frame, inter=cv2.INTER_AREA):
    """Resize an image so the short side ≤ 768 px and long side ≤ 2000 px."""
    h, w = frame.shape[:2]
    aspect = w / h
    max_short, max_long = 768, 2000
    if aspect > 1:
        new_w = min(w, max_long)
        new_h = int(new_w / aspect)
        if new_h > max_short:
            new_h = max_short
            new_w = int(new_h * aspect)
    else:
        new_h = min(h, max_long)
        new_w = int(new_h * aspect)
        if new_w > max_short:
            new_w = max_short
            new_h = int(new_w / aspect)
    return cv2.resize(frame, (new_w, new_h), interpolation=inter)

# ---------------------------------------------------------------------------
# Save debug images
# ---------------------------------------------------------------------------
# [DEBUG REMOVED] _save_debug_images helper deleted

# --------------------------------------------------------------------------
#                     VISION–LANGUAGE MODEL WRAPPER
# --------------------------------------------------------------------------
def extract_json_part(text_output: str) -> Optional[str]:
    """Extract the JSON fragment {"points":[...]} from GPT text output."""
    text = text_output.strip().replace(" ", "").replace("\n", "")
    try:
        idx = text.index('{"points":')
        frag = text[idx:]
        end = frag.index("}") + 1
        return frag[:end]
    except ValueError:
        print("Text received:", text_output)
        return None

def scene_understanding(credentials: Dict[str, Any], frame: np.ndarray, prompt: str, *, flag: Optional[str] = None, raw: bool = False):
    """
    Vision-language helper.

    ── Return modes ───────────────────────────────────────────────
    • default ( flag is None  and  raw is False ):
        → (first_point, full_text)
    • feedback / “state” checks ( flag is not None  or  raw is True ):
        → full_text  (str)
    """

    frame = image_resize_for_vlm(frame)
    _, buf = cv2.imencode(".jpg", frame)
    b64 = base64.b64encode(buf).decode("utf-8")
    messages = [
        {
            "role": "user",
            "content": [
                {"type": "text", "text": prompt},
                {
                    "type": "image_url",
                    "image_url": {
                        "url": f"data:image/jpeg;base64,{b64}",
                        "detail": "high",
                    },
                },
            ],
        }
    ]

    import openai

    if credentials.get("AZURE_OPENAI_API_KEY"):
        from openai import AzureOpenAI

        client = AzureOpenAI(
            api_version="2024-02-01",
            azure_endpoint=credentials["AZURE_OPENAI_ENDPOINT"],
            api_key=credentials["AZURE_OPENAI_API_KEY"],
        )
        params = {"model": credentials["AZURE_OPENAI_DEPLOYMENT_NAME"]}
    else:
        from openai import OpenAI

        client = OpenAI(
            api_key=credentials["OPENAI_API_KEY"],
            base_url="https://api.chatanywhere.tech/v1",
        )
        params = {"model": "gpt-4o"}

    params.update(dict(messages=messages, max_tokens=200, temperature=0.1, top_p=0.5))

    retries = 0
    while retries < 5:
        try:
            result = client.chat.completions.create(**params)
            break
        except (openai.RateLimitError, openai.APIStatusError):
            time.sleep(2)
            retries += 1
    else:
        raise RuntimeError("Failed to obtain GPT-4o response.")

    content = result.choices[0].message.content

    # ── raw-text mode ────────────────────────────────────────────
    if raw or flag is not None:
        return content

    # ── JSON-parsing mode ───────────────────────────────────────
    frag = extract_json_part(content)
    if frag is None:
        return -1, content
    try:
        pts = json.loads(frag)["points"]
        return (pts[0] if pts else -1), content
    except Exception:  # malformed JSON or no "points"
        return -1, content


# --------------------------------------------------------------------------
#        GRID BUILDERS & FRAME-SELECTION UTILITIES  (verbatim from 2-D)
# --------------------------------------------------------------------------
def create_frame_grid_with_keyframe(video_path: str, frame_indices: List[int], grid_size: int) -> np.ndarray:
    """Return a numbered frame grid (BGR uint8)."""
    spacer = 0
    cap = cv2.VideoCapture(video_path)
    frames = []
    for idx in frame_indices:
        cap.set(cv2.CAP_PROP_POS_FRAMES, idx)
        ok, frm = cap.read()
        if not ok:
            frm = (
                np.zeros_like(frames[0])
                if frames
                else np.zeros((200, 200, 3), np.uint8)
            )
        frm = image_resize(frm, width=200)
        frames.append(frm)
    cap.release()

    while len(frames) < grid_size**2:
        frames.append(np.zeros_like(frames[0]))

    fh, fw = frames[0].shape[:2]
    grid_h = grid_size * fh + (grid_size - 1) * spacer
    grid_w = grid_size * fw + (grid_size - 1) * spacer
    grid = np.ones((grid_h, grid_w, 3), np.uint8) * 255

    for i in range(grid_size):
        for j in range(grid_size):
            k = i * grid_size + j
            frm = frames[k]
            max_d = int(min(frm.shape[:2]) * 0.5)
            cc = (frm.shape[1] - max_d // 2, max_d // 2)
            overlay = frm.copy()
            cv2.circle(overlay, cc, max_d // 2, (255, 255, 255), -1)
            frm = cv2.addWeighted(overlay, 0.3, frm, 0.7, 0)
            cv2.circle(frm, cc, max_d // 2, (255, 255, 255), 2)
            fs = max_d / 50
            txtsz = cv2.getTextSize(str(k + 1), cv2.FONT_HERSHEY_SIMPLEX, fs, 2)[0]
            tx = frm.shape[1] - txtsz[0] // 2 - max_d // 2
            ty = txtsz[1] // 2 + max_d // 2
            cv2.putText(
                frm, str(k + 1), (tx, ty), cv2.FONT_HERSHEY_SIMPLEX, fs, (0, 0, 0), 2
            )
            y1, y2 = i * (fh + spacer), (i + 1) * fh + i * spacer
            x1, x2 = j * (fw + spacer), (j + 1) * fw + j * spacer
            grid[y1:y2, x1:x2] = frm
    return grid


def select_top_n_frames_from_json(json_path: str, n: int, frame_index: Optional[int] = None, flag: Optional[str] = None, receive_flag: Optional[str] = None):
    """Return indices with lowest speed; behaviour altered by *flag*."""
    with open(json_path, "r") as f:
        data = json.load(f)
    items = list(data.items())
    if frame_index is None:
        valid = [(int(i), s) for i, s in items if s != 0 and not math.isnan(s)]
    else:
        if flag == "feedback":
            valid = [
                (int(i), s)
                for i, s in items
                if s != 0 and not math.isnan(s) and int(i) > frame_index
            ]
            inval = [
                int(i)
                for i, s in items
                if s != 0 and not math.isnan(s) and int(i) <= frame_index
            ]
        elif flag == "speed":
            valid = [
                (int(i), s)
                for i, s in items
                if s != 0 and not math.isnan(s) and s < frame_index
            ]
            inval = [
                int(i)
                for i, s in items
                if s != 0 and not math.isnan(s) and s >= frame_index
            ]
        else:
            valid = [
                (int(i), s)
                for i, s in items
                if s != 0 and not math.isnan(s) and int(i) != frame_index
            ]
            inval = [
                int(i)
                for i, s in items
                if s != 0 and not math.isnan(s) and int(i) == frame_index
            ]
    top = [idx for idx, _ in sorted(valid, key=lambda x: x[1])[:n]]
    if receive_flag is None:
        return top
    return inval, top


def select_frames_near_average(indices: List[int], grid_size: int, total_frames: int, invalid: List[int], min_index: Optional[int] = None):
    """Return *grid_size²* unique frames centred on average of *indices*."""
    avg = round(np.mean(indices))
    used = []
    if avg not in invalid and (min_index is None or avg > min_index):
        used.append(avg)
    left, right = avg - 1, avg + 1
    while len(used) < grid_size**2:
        if left >= 0:
            if left not in invalid and (min_index is None or left > min_index):
                used.insert(0, left)
            left -= 1
        if len(used) >= grid_size**2:
            break
        if right < total_frames:
            if right not in invalid and (min_index is None or right > min_index):
                used.append(right)
            right += 1
    return used[: grid_size**2]


def select_and_filter_keyframes_with_anchor(sel: List[int], total_idx: List[int], grid_size: int, anchor: str, video_path: str):
    """Keep frames in first/second half depending on *anchor* ('start'/'end')."""
    cap = cv2.VideoCapture(video_path)
    total_frames = int(cap.get(cv2.CAP_PROP_FRAME_COUNT))
    cap.release()
    if anchor == "start":
        filtered = [i for i in sel if i < total_frames // 2]
        if len(filtered) < grid_size:
            extra = [
                i for i in total_idx if i not in filtered and i < total_frames // 2
            ]
            filtered.extend(extra[: grid_size - len(filtered)])
    elif anchor == "end":
        filtered = [i for i in sel if i >= total_frames // 2]
        if len(filtered) < grid_size:
            extra = [
                i for i in total_idx if i not in filtered and i >= total_frames // 2
            ]
            filtered.extend(extra[: grid_size - len(filtered)])
    else:
        raise ValueError("anchor must be 'start' or 'end'")
    return sorted(filtered)


# --------------------------------------------------------------------------
#             FEEDBACK + TASK-SELECTION (verbatim logic)
# --------------------------------------------------------------------------
def determine_by_state(credentials, video_path, action, grid_size, total_frames, frame_index, anchor, speed_folder):
    """Ask GPT-4o if *frame_index* is valid contact/separation."""
    prompt = (
        "I will show an image of hand-object interaction. "
        "You need to help me determine whether the hand and the object "
        "in the current image are in obvious contact "
        if anchor == "start"
        else "I will show an image of hand-object interaction. "
        "You need to help me determine whether the hand and the object "
        "are clearly separate. "
    ) + "If yes, answer 1; if no, answer 0"

    grid = create_frame_grid_with_keyframe(video_path, [frame_index], 1)
    res = scene_understanding(credentials, grid, prompt, raw=True)
    if res == "1" or frame_index > total_frames - 5:
        return frame_index
    return process_task(
        credentials,
        video_path,
        action,
        grid_size,
        total_frames,
        anchor,
        speed_folder,
        frame_index,
        flag="feedback",
    )


def determine_by_speed(credentials, video_path, action, grid_size, total_frames, frame_index, anchor, speed_folder):
    """Reject frames whose speed exceeds 30-percentile threshold."""
    video_name = os.path.splitext(os.path.basename(video_path))[0]
    json_path = get_json_path(video_name, speed_folder)
    with open(json_path, "r") as f:
        data = json.load(f)
    valid = [(int(i), s) for i, s in data.items() if s != 0 and not math.isnan(s)]
    if not valid:
        return process_task(
            credentials,
            video_path,
            action,
            grid_size,
            total_frames,
            anchor,
            speed_folder,
            frame_index,
            flag="speed",
        )
    valid.sort(key=lambda x: x[1])
    threshold = valid[int(0.3 * len(valid))][1]
    cur_speed = data.get(str(frame_index), 0)
    if cur_speed <= threshold:
        return frame_index
    return process_task(
        credentials,
        video_path,
        action,
        grid_size,
        total_frames,
        anchor,
        speed_folder,
        frame_index,
        flag="speed",
    )


def feedback_contact(credentials, video_path, action, grid_size, total_frames, frame_start, max_fb, anchor, speed_folder):
    cnt = 0
    cur = frame_start
    while cnt < max_fb:
        new = determine_by_state(
            credentials,
            video_path,
            action,
            grid_size,
            total_frames,
            cur,
            anchor,
            speed_folder,
        )
        if new is None:
            return None
        if new == cur:
            new_sp = determine_by_speed(
                credentials,
                video_path,
                action,
                grid_size,
                total_frames,
                cur,
                anchor,
                speed_folder,
            )
            if new_sp == cur:
                return cur
            cur = new_sp
        else:
            cur = new
        cnt += 1
    return cur


def feedback_separation(credentials, video_path, action, grid_size, total_frames, frame_end, max_fb, anchor, speed_folder):
    return feedback_contact(
        credentials,
        video_path,
        action,
        grid_size,
        total_frames,
        frame_end,
        max_fb,
        anchor,
        speed_folder,
    )


def process_task(credentials, video_path, action, grid_size, total_frames, anchor, speed_folder, frame_index=None, flag=None):
    """Core routine that builds frame grid, asks GPT-4o for best frame."""
    prompt_start = (
        "I will show an image sequence of human cooking. "
        "Choose the number that is closest to the moment when the "
        f"({action}) has started. "
        "Give one-sentence analysis (<50 words). "
        "If the action is absent choose -1. "
        'Return JSON: {"points": []}'
    )
    prompt_end = (
        "I will show an image sequence of human cooking. "
        "Choose the number that is closest to the moment when the "
        f"({action}) has ended. "
        "Give one-sentence analysis (<50 words). "
        "If the action has not ended choose -1. "
        'Return JSON: {"points": []}'
    )
    prompt = prompt_start if anchor == "start" else prompt_end

    video_name = os.path.splitext(os.path.basename(video_path))[0]
    json_path = get_json_path(video_name, speed_folder)

    if frame_index is None:
        top = select_top_n_frames_from_json(json_path, 4)
        total_idx = select_top_n_frames_from_json(json_path, total_frames)
        filt = select_and_filter_keyframes_with_anchor(
            top, total_idx, 4, anchor, video_path
        ) or sorted(top)
        used = select_frames_near_average(filt, grid_size, total_frames, [])
    else:
        if flag == "feedback":
            invalid, top = select_top_n_frames_from_json(
                json_path, 4, frame_index, flag, receive_flag="right"
            )
            total_idx = select_top_n_frames_from_json(
                json_path, total_frames, frame_index, flag
            )
            filt = select_and_filter_keyframes_with_anchor(
                top, total_idx, 4, anchor, video_path
            ) or sorted(top)
            used = select_frames_near_average(
                filt, grid_size, total_frames, invalid, min_index=frame_index
            )
        elif flag == "speed":
            invalid, top = select_top_n_frames_from_json(
                json_path, 4, frame_index, flag, receive_flag="right"
            )
            total_idx = select_top_n_frames_from_json(
                json_path, total_frames, frame_index, flag
            )
            filt = select_and_filter_keyframes_with_anchor(
                top, total_idx, 4, anchor, video_path
            ) or sorted(top)
            used = select_frames_near_average(filt, grid_size, total_frames, invalid)
        else:
            invalid, top = select_top_n_frames_from_json(
                json_path, 4, frame_index, receive_flag="right"
            )
            total_idx = select_top_n_frames_from_json(
                json_path, total_frames, frame_index
            )
            filt = select_and_filter_keyframes_with_anchor(
                top, total_idx, 4, anchor, video_path
            ) or sorted(top)
            used = select_frames_near_average(filt, grid_size, total_frames, invalid)

    grid = create_frame_grid_with_keyframe(video_path, used, grid_size)
    result = scene_understanding(credentials, grid, prompt)
    if isinstance(result, tuple):
        choice, _ = result
    else:
        choice = result
    if choice == -1:
        return None
    idx = max(0, min(int(choice) - 1, len(used) - 1))
    return used[idx]


# ---------------------------------------------------------------------------
# Depth video generation via Video‑Depth‑Anything
# ---------------------------------------------------------------------------
def generate_depth_video_vda(video_path: str, depth_out_path: str, *, device: str = "cuda", encoder: str = "vits") -> Path:
    """Run Video‑Depth‑Anything once and save the raw depth video."""
    video_path = Path(video_path).resolve()
    depth_out_path = Path(depth_out_path).resolve()
    depth_out_path.mkdir(parents=True, exist_ok=True)

    cmd = [
        "python",
        "run.py",
        "--input_video",
        str(video_path),
        "--output_dir",
        str(depth_out_path),
        "--encoder",
        encoder,  # or "vitl" if you want the large model
        "--save_npz",  # save per‑frame tensors
    ]
    if device == "cpu":
        cmd.append("--fp32")  # avoids half‑precision on CPU

    env = os.environ.copy()
    env["PYTHONPATH"] = f"{VDA_DIR}:{env.get('PYTHONPATH', '')}"

    print("[VDA] Running:", " ".join(cmd))
    subprocess.run(cmd, check=True, cwd=VDA_DIR, env=env)

    # Unpack & sanity‑check
    _unpack_depth_npz(depth_out_path)
    if not any(depth_out_path.glob("pred_depth_*.npy")):
        raise RuntimeError(
            "[VDA] No pred_depth_*.npy tensors were produced – check the VDA output above."
        )

    return depth_out_path

# ---------------------------------------------------------------------------
#                     DEPTH-TENSOR REPAIR HELPERS
# ---------------------------------------------------------------------------
def _invalid_depth_indices(depth_dir: Path) -> List[int]:
    """Return a list of frame indices whose depth tensors are unusable."""
    bad_idx = []
    for f in depth_dir.glob("pred_depth_*.npy"):
        idx = int(f.stem.split("_")[-1])
        inv = np.load(f, mmap_mode="r")
        if _is_invalid_inv(inv):
            bad_idx.append(idx)
    return bad_idx


def _remove_depth_tensors(depth_dir: Path, indices: List[int]) -> None:
    """Delete pred_depth_XXXXXX.npy for the given indices (if they exist)."""
    for idx in indices:
        f = depth_dir / f"pred_depth_{idx:06d}.npy"
        if f.exists():
            f.unlink()

# ---------------------------------------------------------------------------
# Debug logging helpers removed
# ---------------------------------------------------------------------------
# _log_zero_speed no longer needed – provide empty stub to avoid NameError if
# residual references remain.
def _log_zero_speed(*args, **kwargs):
    pass

# -------------------------------------------------------------------------
# Depth loading helper
# ---------------------------------------------------------------------------
def _load_depth(depth_dir: Path, idx: int) -> Optional[np.ndarray]:
    """
    VDA stores **inverse depth** (bigger = nearer).  
    Convert to metric depth in metres and keep a useful range.
    """
    f = depth_dir / f"pred_depth_{idx:06d}.npy"
    if not f.exists():
        return None
    inv = np.load(f).astype(np.float32)          # (H, W)
#   depth = inv
    if _is_invalid_inv(inv):                     # ← early-reject unusable tensor
        return None
    depth = DEPTH_SCALE_M / (inv + 1e-6)         # invert once, not twice
#   depth = np.clip(depth, 0.0, DEPTH_SCALE_M)   # avoid wild tails
    return depth

# ---------------------------------------------------------------------------
# Simple camera projection helper
# ---------------------------------------------------------------------------
def _pixel_to_camera(u: float, v: float, z: float, W: int, H: int):
    fx = fy = max(W, H)
    cx, cy = W / 2.0, H / 2.0
    X = (u - cx) * z / fx
    Y = (v - cy) * z / fy
    return X, Y, z

# ---------------------------------------------------------------------------
# HaMeR / ViTPose – created once, reused
# ---------------------------------------------------------------------------
_HAMER_CACHE: Dict[str, ViTPoseModel] = {}


def _get_vitpose_model(device: str = "cuda") -> ViTPoseModel:
    """Return a cached ViTPoseModel (no Detectron2 dependency)."""
    if "cpm" in _HAMER_CACHE:
        return _HAMER_CACHE["cpm"]

    import hamer.vitpose_model as _vpm  # local import avoids side‑effects if unused

<<<<<<< HEAD
    _hamer_root = Path(hamer.__file__).resolve().parent
    _vpm.ROOT_DIR = str(_hamer_root)
    _vpm.VIT_DIR = str(_hamer_root / "third-party" / "ViTPose")
=======
    _vpm.ROOT_DIR = "./hamer"
    _vpm.VIT_DIR =  "./hamer/third-party/ViTPose"
>>>>>>> a0f3b140

    cfg_rel = Path(
        "configs/wholebody/2d_kpt_sview_rgb_img/topdown_heatmap/coco-wholebody/"
        "ViTPose_huge_wholebody_256x192.py"
    )
    ckpt_rel = Path("_DATA/vitpose_ckpts/vitpose+_huge/wholebody.pth")

    for _name, _dic in _vpm.ViTPoseModel.MODEL_DICT.items():
        _dic["config"] = str(Path(_vpm.VIT_DIR) / cfg_rel)
        _dic["model"] = str(Path(_vpm.ROOT_DIR) / ckpt_rel)

    _HAMER_CACHE["cpm"] = ViTPoseModel(device)
    return _HAMER_CACHE["cpm"]


# ---------------------------------------------------------------------------
# Wrist detection helper (depth‑guided + ViTPose)
# ---------------------------------------------------------------------------
def _wrist_from_frame(frame_bgr: np.ndarray, gray_depth: np.ndarray, cpm: ViTPoseModel):
    # 1) Depth‑based hand ROI – nearest object in view
    nearest = gray_depth < np.percentile(gray_depth, 10)  # closest 25 %
    labels, n_lbl = ndimage.label(nearest)
    if n_lbl == 0:
        return None

    # largest blob → hand / forearm
    sizes = ndimage.sum(nearest, labels, range(1, n_lbl + 1))
    hand_lbl = 1 + int(np.argmax(sizes))
    mask = labels == hand_lbl
    ys, xs = np.where(mask)
    y0, y1 = ys.min(), ys.max()
    x0, x1 = xs.min(), xs.max()

    roi_bgr = frame_bgr[y0 : y1 + 1, x0 : x1 + 1]

    # 2) ViTPose inside ROI
    bbox = np.array(
        [[0, 0, roi_bgr.shape[1] - 1, roi_bgr.shape[0] - 1, 1.0]], dtype=np.float32
    )
    pose = cpm.predict_pose(roi_bgr[:, :, ::-1], [bbox])[0]

    hand_kpts = pose["keypoints"][-21:]  # right‑hand keypoints
    valid = hand_kpts[:, 2] > 0.35
    if valid.sum() <= 3:
        return None

    wrist_u = x0 + hand_kpts[0, 0]
    wrist_v = y0 + hand_kpts[0, 1]
    return float(wrist_u), float(wrist_v)

# ---------------------------------------------------------------------------
# Hand Position Registration With ICP and Frame 0 Alignment Helper
# ---------------------------------------------------------------------------
def register_hand_positions(pcd_root, hand3d_root, save_reg_root, threshold=0.03):
    """
    Align per-frame 3-D hand positions to the first frame using point-to-point
    ICP.

    Args:
        pcd_root (str): Directory containing colored point clouds organised as
            `<video>/frame.ply.
        hand3d_root (str): Directory with camera-coordinate 3-D hand JSON files.
        save_reg_root (str): Output directory where globally registered hand
            trajectories will be saved.
        threshold (float, optional): ICP correspondence distance threshold in
            metres. Defaults to 0.03.

    Returns:
        None
    """
    os.makedirs(save_reg_root, exist_ok=True)                              # ensure output dir exists
    for video in sorted(os.listdir(pcd_root)):                             # iterate each video folder
        pcd_dir = os.path.join(pcd_root, video)                            # path to this video’s PLYs
        hand3d_path = os.path.join(hand3d_root, f"{video}.json")           # path to camera-frame hand JSON
        if not os.path.isdir(pcd_dir) or not os.path.isfile(hand3d_path):  # skip if either missing
            continue
        hand3d = json.load(open(hand3d_path))                              # load camera-frame keypoints
        plys = sorted([f for f in os.listdir(pcd_dir) if f.endswith('.ply')],
                      key=lambda x: int(os.path.splitext(x)[0]))           # list PLYs in order

        first_pcd = None                                                   # reference cloud (frame 1)
        odoms = []                                                         # unused – kept from orig code
        reg_hand_dict = {}                                                 # output dict: frameID → (x,y,z)
        prev_pcd = None                                                    # helps store first_pcd

        for i, ply in enumerate(plys):                                     # walk over every cloud
            frame_id = str(i + 1)                                          # JSON is 1-based indexing
            pcd = o3d.io.read_point_cloud(os.path.join(pcd_dir, ply))      # load current cloud
            pts = np.asarray(pcd.points)                                   # numpy view of XYZ
#           pts[:, 1] *= -1; pts[:, 2] *= -1                               # camera-frame → world (flip Y,Z)
            pcd.points = o3d.utility.Vector3dVector(pts)                   # write back to Open3D cloud

            if i == 0:                                                     # first frame: no registration
                odoms.append(np.eye(4))                                    # placeholder (unused)
                if frame_id in hand3d:                                     # store original hand if exists
                    h0 = np.array(hand3d[frame_id])                        # camera-frame wrist point
                    # h0[1] *= -1; h0[2] *= -1                             # ← flip not needed; do once later
                    reg_hand_dict[frame_id] = h0.tolist()                  # frame 1 becomes origin
            else:
                if first_pcd is None:                                      # cache reference once
                    first_pcd = prev_pcd

                reg = o3d.pipelines.registration.registration_icp(         # ICP: current → first
                    pcd,                                                   # source cloud
                    first_pcd,                                             # target cloud
                    threshold,                                             # correspondence distance (m)
                    np.eye(4),                                             # initial guess = identity
                    o3d.pipelines.registration.
                        TransformationEstimationPointToPoint()
                )
                T = reg.transformation                                     # 4×4 rigid transform

                h = np.array(hand3d.get(str(i + 1), [np.nan, np.nan, np.nan]))  # wrist in camera frame
#               h[1] *= -1; h[2] *= -1                                     # flip Y,Z same as point clouds
                h4 = np.append(h, 1)                                       # homogeneous coordinate
                h_reg = (T @ h4)[:3].tolist()                              # apply ICP transform
                if frame_id in hand3d:                                     # store if key exists
                    reg_hand_dict[frame_id] = h_reg

            prev_pcd = pcd                                                 # keep for first_pcd assignment

        # save globally registered trajectory for this video
        with open(os.path.join(save_reg_root, f"{video}.json"), 'w') as f:
            json.dump(reg_hand_dict, f, indent=4)
        print(f"Computed globally registered 3-D hand trajectory for {video}")

# ---------------------------------------------------------------------------
# Robust percentile-flavoured detector
# ---------------------------------------------------------------------------
def contact_separation_from_speed(
    speed_dict: Dict[int, float],
    *,
    active_pct: float = 30.0,     # % of frames considered “active”
    sigma: int = 5
) -> Tuple[int, int]:
    """
    Return first contact & last separation indices in a *very flat* speed curve.

    Strategy:
    1) Smooth with Gaussian σ = *sigma* frames.
    2) Treat the top *active_pct* percent of speeds as “motion”.
    3) The first/last frames inside that mask are contact/separation.

    Works even when absolute values are ≪ 1e-4.
    """
    speeds = gaussian_filter1d(np.array(list(speed_dict.values())), sigma)
    if np.allclose(speeds, 0):
        return -1, -1                       # nothing but zeros

    # define activity mask by percentile
    thresh = np.percentile(speeds, 100 - active_pct)
    active = speeds >= thresh
    if not active.any():
        return -1, -1

    contact = int(np.argmax(active))
    separation = int(len(active) - np.argmax(active[::-1]))
    return contact, separation

# ---------------------------------------------------------------------------
# VLM Refinement
# ---------------------------------------------------------------------------
def refine_with_vlm(current_idx: int, creds: Dict[str, Any], video_path: str, prompt: str) -> int:
    """Ask GPT‑4(o) to confirm or shift the key frame.  Fall back to current_idx."""
    cap = cv2.VideoCapture(video_path)
    cap.set(cv2.CAP_PROP_POS_FRAMES, current_idx)
    ok, frame = cap.read()
    cap.release()
    if not ok:
        return current_idx

    new_idx = scene_understanding(creds, frame, prompt)
    return current_idx if new_idx in (-1, None) else int(new_idx)

# ---------------------------------------------------------------------------
# 3‑D hand‑speed extraction + visualisation
# ---------------------------------------------------------------------------
def extract_3d_speed_and_visualize(video_path: str, output_dir: str, *, device: str = "cuda", encoder: str = "vits"):
    cpm = _get_vitpose_model(device)

    output_dir = Path(output_dir)
    output_dir.mkdir(parents=True, exist_ok=True)
    video_name = Path(video_path).stem

    depth_dir = output_dir / "depth"
    depth_vis_path = depth_dir / "depth_vis.mp4"
    undet_dir = output_dir / "undetected_frames"   # ← NEW


    vda_ready = (depth_dir / "pred_depth_000000.npy").exists()
    if not depth_vis_path.exists() or not vda_ready:
        print("[3D‑Pipeline] Generating depth (tensors + video) …")
        depth_dir.mkdir(parents=True, exist_ok=True)
        generate_depth_video_vda(video_path, depth_dir, device=device, encoder=encoder)
    else:
        print("[3D‑Pipeline] Reusing cached depth outputs in", depth_dir)
    
    # ── depth quality check  +  auto-repair  ───────────────────────────────
    max_repairs = 2          # keeps run-time bounded
    for attempt in range(max_repairs):
        bad_idx = _invalid_depth_indices(depth_dir)
        if not bad_idx:
            break                       # all good – continue with the pipeline

        pct = len(bad_idx) / len(list(depth_dir.glob("pred_depth_*.npy"))) * 100
        print(f"[depth] {len(bad_idx)} tensors invalid  ({pct:.1f} %) – repairing")

        # 1) delete broken tensors
        _remove_depth_tensors(depth_dir, bad_idx)

        # 2) re-run VDA once; idempotent unpacker will write only missing frames
        generate_depth_video_vda(video_path, depth_dir,
                                device=device, encoder=encoder)
    else:
        raise RuntimeError("Depth repair failed after two attempts – aborting.")

    # ── NEW: build coloured point clouds ─────────────────────────────────
    pcd_dir = output_dir / "pointclouds" / video_name
    if not (pcd_dir / "0.ply").exists():
        print("[PCD] Building point clouds …")
        _generate_pointclouds(depth_dir, video_path, pcd_dir)
    else:
        print("[PCD] Reusing cached point clouds in", pcd_dir)

    # ── NEW: global wrist registration ──────────────────────────────────
    cam_hand_dir = output_dir / "hand3d_cam"
    cam_hand_dir.mkdir(exist_ok=True)
    cam_hand_json = cam_hand_dir / f"{video_name}.json"

    # --- write raw camera-frame wrist coords while scanning frames -------
    cap_rgb = cv2.VideoCapture(video_path)
    if not cap_rgb.isOpened():
        raise RuntimeError("Could not open RGB video.")

    total_frames = int(cap_rgb.get(cv2.CAP_PROP_FRAME_COUNT))
    speed_dict: Dict[int, float] = {}
    prev_xyz = None
    cam_hand: Dict[str, List[float]] = {} 

    for idx in range(total_frames):
        ok_rgb, frame_bgr = cap_rgb.read()
        if not ok_rgb:
            speed_dict[idx] = 0.0
            prev_xyz = None
            continue

        gray_depth = _load_depth(depth_dir, idx)
        if gray_depth is None:
            speed_dict[idx] = 0.0
            prev_xyz = None
            continue

        H, W = gray_depth.shape  # restored after debug removal

        wrist = _wrist_from_frame(frame_bgr, gray_depth, cpm)
        if wrist is None:
            speed_dict[idx] = 0.0
            prev_xyz = None
            continue

        u, v = wrist
        z = float(gray_depth[min(int(v), H - 1), min(int(u), W - 1)]) * 1000
        X, Y, Z = _pixel_to_camera(u, v, z, W, H)

        # save cam-frame wrist point (for later registration)
        cam_hand.setdefault(str(idx+1), [X, Y, Z])

        if prev_xyz is None:
            speed = 0.0
        else:
            dX, dY, dZ = X - prev_xyz[0], Y - prev_xyz[1], Z - prev_xyz[2]
            speed = math.sqrt(dX * dX + dY * dY + dZ * dZ)
        prev_xyz = (X, Y, Z)
        speed_dict[idx] = speed


        if (idx + 1) % 100 == 0 or idx == total_frames - 1:
            print(f"[3D‑Pipeline] Processed {idx + 1}/{total_frames} frames")

    cap_rgb.release()

    # Dump raw cam-frame wrist dict
    with open(cam_hand_json, "w") as f:
        json.dump(cam_hand, f)

    # Run registration (world coords)
    reg_out_dir = output_dir / "registered_hands"
    register_hand_positions(str(pcd_dir.parent), str(cam_hand_dir), str(reg_out_dir))
    with open(reg_out_dir / f"{video_name}.json") as f:
        reg_hand = json.load(f)

    # # ── compute world-frame speed ────────────────────────────────────────
    # speed_dict = {}
    # prev_xyz = None
    # for idx in range(total_frames):
    #     xyz = reg_hand.get(str(idx+1))
    #     if xyz is None:
    #         _log_zero_speed(idx, "no wrist detected")
    #         speed_dict[idx] = 0.0
    #         prev_xyz = None
    #         continue

    #     if prev_xyz is None:
    #         _log_zero_speed(
    #             idx,
    #             "initial frame" if idx == 0 else "first valid frame after gap",
    #         )
    #         speed = 0.0
    #     else:
    #         dx, dy, dz = np.array(xyz) - np.array(prev_xyz)
    #         speed = float(np.linalg.norm([dx,dy,dz]))    # true world speed
    #     prev_xyz = xyz
    #     speed_dict[idx] = speed

    # --------------------------------------------------------------------

    speed_json_path = output_dir / f"{video_name}_speed.json"
    with open(speed_json_path, "w") as f:
        json.dump(speed_dict, f, indent=2)

    plt.figure(figsize=(12, 4))
    plt.plot(list(speed_dict.keys()), list(speed_dict.values()), label="3‑D Hand Speed")
    plt.xlabel("Frame")
    plt.ylabel("Speed (relative)")
    plt.tight_layout()
    speed_vis_path = output_dir / f"{video_name}_speed_vis.png"
    plt.savefig(speed_vis_path)
    plt.close()

    # Debug diagnostics removed – no per-frame breakdown persisted

    return speed_dict, str(speed_json_path), str(speed_vis_path), str(depth_vis_path)

# ---------------------------------------------------------------------------
# Point Cloud Generation
# ---------------------------------------------------------------------------
def _generate_pointclouds(depth_dir: Path,  video_path: str, pcd_out_dir: Path, intrinsics: Optional[Tuple[float,float,float,float]] = None):
    """
    Create a coloured .ply point cloud for every frame whose depth tensor exists.
      • depth_dir   : folder with pred_depth_000000.npy … (metres)
      • video_path  : original RGB video (to grab colours)
      • pcd_out_dir : output <idx>.ply files
    """
    pcd_out_dir.mkdir(parents=True, exist_ok=True)
    cap = cv2.VideoCapture(video_path)
    H = int(cap.get(cv2.CAP_PROP_FRAME_HEIGHT))
    W = int(cap.get(cv2.CAP_PROP_FRAME_WIDTH))
    if intrinsics is None:
        fx = fy = max(H, W)          # <-- quick default; replace with calibrated fx,fy
        cx, cy = W / 2.0, H / 2.0
    else:
        fx, fy, cx, cy = intrinsics

    intrinsic = o3d.camera.PinholeCameraIntrinsic()
    intrinsic.set_intrinsics(W, H, fx, fy, cx, cy)

    depth_files = sorted(depth_dir.glob("pred_depth_*.npy"))
    for dfile in depth_files:
        idx = int(dfile.stem.split("_")[-1])
        # grab colour frame
        cap.set(cv2.CAP_PROP_POS_FRAMES, idx)
        ok, frame_bgr = cap.read()
        if not ok:
            continue
        frame_rgb = cv2.cvtColor(frame_bgr, cv2.COLOR_BGR2RGB)
        depth_m = _load_depth(depth_dir, idx)      # **same     depth   maths** everywhere
        if depth_m is None:
            continue

        # Open3D expects depth in millimetres by default (depth_scale=1000)
        depth_o3d = o3d.geometry.Image((depth_m * 1000).astype(np.uint16))
        color_o3d = o3d.geometry.Image(frame_rgb)
        rgbd = o3d.geometry.RGBDImage.create_from_color_and_depth(
            color_o3d, depth_o3d, depth_scale=1000.0,
            depth_trunc=4.0, convert_rgb_to_intensity=False
        )
        pcd = o3d.geometry.PointCloud.create_from_rgbd_image(rgbd, intrinsic)
        # flip to keep +Z forward, +Y up (matches your earlier flip in register func)
#       pcd.transform([[1,0,0,0],[0,-1,0,0],[0,0,-1,0],[0,0,0,1]]) # < --------------------------
        o3d.io.write_point_cloud(str(pcd_out_dir / f"{idx}.ply"), pcd, write_ascii=False)
    cap.release()
    print(f"[PCD] Generated {len(depth_files)} point clouds in {pcd_out_dir}")

# ---------------------------------------------------------------------------
# Video Convert
# ---------------------------------------------------------------------------
def convert_video(video_path: str, action: str, credentials: Dict[str, Any], grid_size: int, speed_folder: str, max_feedbacks: int = MAX_FEEDBACKS, repeat_times: int = 3):
    """Driver wrapper (identical logic to 2-D)."""
    cap = cv2.VideoCapture(video_path)
    total_frames = int(cap.get(cv2.CAP_PROP_FRAME_COUNT))
    cap.release()

    contact_list, separate_list = [], []
    for _ in range(repeat_times):
        frame_start = process_task(
            credentials,
            video_path,
            action,
            grid_size,
            total_frames,
            "start",
            speed_folder,
        )
        frame_end = process_task(
            credentials,
            video_path,
            action,
            grid_size,
            total_frames,
            "end",
            speed_folder,
        )
        frame_contact = feedback_contact(
            credentials,
            video_path,
            action,
            grid_size,
            total_frames,
            frame_start,
            max_feedbacks,
            "start",
            speed_folder,
        )
        frame_separate = feedback_separation(
            credentials,
            video_path,
            action,
            grid_size,
            total_frames,
            frame_end,
            max_feedbacks,
            "end",
            speed_folder,
        )
        contact_list.append(frame_contact)
        separate_list.append(frame_separate)

    contact_list = [x for x in contact_list if x not in (None, -1)]
    separate_list = [x for x in separate_list if x not in (None, -1)]
    final_contact = -1 if not contact_list else int(round(np.mean(contact_list)))
    final_separate = -1 if not separate_list else int(round(np.mean(separate_list)))
    return final_contact, final_separate

# ---------------------------------------------------------------------------
# Tiny visual helper
# ---------------------------------------------------------------------------
def visualize_frame(video_path: str, idx: int, out_path: str, label: Optional[str] = None):
    if idx < 0:
        return
    cap = cv2.VideoCapture(video_path)
    cap.set(cv2.CAP_PROP_POS_FRAMES, idx)
    ok, frame = cap.read()
    cap.release()
    if not ok:
        print(f"[WARN] Could not seek to frame {idx} in {video_path}")
        return
    if label:
        cv2.putText(frame, label, (30, 60), cv2.FONT_HERSHEY_SIMPLEX, 2, (0, 0, 255), 4)
    cv2.imwrite(out_path, frame)
    print(f"Visualized frame {idx} to {out_path}")


# ---------------------------------------------------------------------------
# CLI entry point (with feedback loop)
# ---------------------------------------------------------------------------
def main():
    parser = argparse.ArgumentParser("EgoLoc 3-D Demo (lite edition)")
    parser.add_argument("--video_path", required=True, help="Input video")
    parser.add_argument(
        "--action", default="Grasping the object", help="Action label shown to GPT-4o"
    )
    parser.add_argument(
        "--grid_size", type=int, default=3, help="Grid size for numbered frame grids"
    )
    parser.add_argument("--output_dir", default="output", help="Output folder")
    parser.add_argument(
        "--device",
        default="cuda",
        choices=["cuda", "cpu", "auto"],
        help="Computation device",
    )
    parser.add_argument(
        "--credentials", required=True, help="Path to .env with OpenAI / Azure keys"
    )
    parser.add_argument(
        "--encoder",
        default="vits",
        choices=["vits", "vitl"],
        help="Video-Depth-Anything backbone: 'vits' (small) or 'vitl' (large)",
    )
    args = parser.parse_args()

    # ------------------- device selection -------------------
    if args.device == "auto":
        device = "cuda" if torch and torch.cuda.is_available() else "cpu"
    elif args.device == "cuda" and (not torch or not torch.cuda.is_available()):
        print("[WARN] CUDA requested but unavailable – falling back to CPU")
        device = "cpu"
    else:
        device = args.device

    # ------------------- step 1: 3-D speed -------------------
    print("\n [1/3] Extracting 3-D hand speed and visualizing ...")
    speed_dict, speed_json, speed_vis, depth_vid = extract_3d_speed_and_visualize(
        args.video_path,
        args.output_dir,
        device=device,
        encoder=args.encoder,
    )

    # ------------- step 2: temporal localisation -------------
    print("\n [2/3] Locating contact/separation frames and visualizing ...")
    credentials = dotenv.dotenv_values(args.credentials)

    contact_idx, separation_idx = convert_video(
        args.video_path,
        args.action,
        credentials,
        args.grid_size,
        args.output_dir,  # *_speed.json lives here
        max_feedbacks=1,  # GPT-4o stops early once verified
        repeat_times=1,
    )
    print(f"Resolved ➜ contact: {contact_idx}, separation: {separation_idx}")

    # ------------- visualise keyframes -----------------------
    video_name = Path(args.video_path).stem
    contact_vis = Path(args.output_dir) / f"{video_name}_contact_frame.png"
    separation_vis = Path(args.output_dir) / f"{video_name}_separation_frame.png"
    visualize_frame(args.video_path, contact_idx, str(contact_vis), "Contact")
    visualize_frame(args.video_path, separation_idx, str(separation_vis), "Separation")

    # ---------------- step 3: save results -------------------
    print("\n [3/3] Saving results ...")
    result = {
        "contact_frame": contact_idx,
        "separation_frame": separation_idx,
    }
    result_path = Path(args.output_dir) / f"{video_name}_result.json"
    with open(result_path, "w") as f:
        json.dump(result, f, indent=2)

    # ------------------- final console log -------------------
    print("EgoLoc output\n", result)
    print(f"Result json      : {result_path}")
    print(f"3-D speed json   : {speed_json}")
    print(f"3-D speed vis    : {speed_vis}")
    print(f"Depth video      : {depth_vid}")
    print(f"Contact frame vis: {contact_vis}")
    print(f"Separation vis   : {separation_vis}")


if __name__ == "__main__":
    main()<|MERGE_RESOLUTION|>--- conflicted
+++ resolved
@@ -721,14 +721,8 @@
 
     import hamer.vitpose_model as _vpm  # local import avoids side‑effects if unused
 
-<<<<<<< HEAD
-    _hamer_root = Path(hamer.__file__).resolve().parent
-    _vpm.ROOT_DIR = str(_hamer_root)
-    _vpm.VIT_DIR = str(_hamer_root / "third-party" / "ViTPose")
-=======
     _vpm.ROOT_DIR = "./hamer"
     _vpm.VIT_DIR =  "./hamer/third-party/ViTPose"
->>>>>>> a0f3b140
 
     cfg_rel = Path(
         "configs/wholebody/2d_kpt_sview_rgb_img/topdown_heatmap/coco-wholebody/"
